/*
  Copyright (C) 2015-2022 University of Southern California
                          Andrew D Smith

  Authors: Andrew D. Smith

  This program is free software; you can redistribute it and/or modify
  it under the terms of the GNU General Public License as published by
  the Free Software Foundation; either version 2 of the License, or
  (at your option) any later version.

  This program is distributed in the hope that it will be useful,
  but WITHOUT ANY WARRANTY; without even the implied warranty of
  MERCHANTABILITY or FITNESS FOR A PARTICULAR PURPOSE.  See the
  GNU General Public License for more details.
*/

#ifndef MSITE_HPP
#define MSITE_HPP

#include <string>
#include <cmath>

struct MSite {

  MSite() {}
  MSite(const std::string &_chrom,
        const size_t _pos,
        const char _strand,
        const std::string &_context,
        const double _meth,
        const size_t _n_reads) :
    chrom(_chrom), pos(_pos), strand(_strand),
    context(_context), meth(_meth), n_reads(_n_reads) {}
  explicit MSite(const std::string &line);

  std::string chrom;
  size_t pos;
  char strand;
  std::string context;
  double meth;
  size_t n_reads;

  bool operator<(const MSite &other) const {
    int r = chrom.compare(other.chrom);
    return (r < 0 ||
            (r == 0 &&
             (pos < other.pos ||
              (pos == other.pos && strand < other.strand))));
  }

  size_t n_meth() const {return std::round(meth*n_reads);}
  size_t n_unmeth() const {return n_reads - n_meth();}

  //////////////////////////////////////////////////////////////
  /// FUNCTIONS BELOW ARE FOR MANIPULATING SYMMETRIC CPG SITES
  //////////////////////////////////////////////////////////////
  void add(const MSite &other) {
    // ADS: possible that this function has specific behavior that
    // should be placed in the 'sym' source, since we might not want
    // this line below to operate generally.
    if (!is_mutated() && other.is_mutated())
      context += 'x';
    // ADS: order matters below as n_reads update invalidates n_meth()
    // function until meth has been updated
    const size_t total_c_reads = n_meth() + other.n_meth();
    n_reads += other.n_reads;
    meth = static_cast<double>(total_c_reads)/std::max(1ul, n_reads);
  }

  // ADS: function below has redundant check for is_cpg, which is
  // expensive and might be ok to remove
  bool is_mate_of(const MSite &first) {
    return (first.pos + 1 == pos && first.is_cpg() && is_cpg() &&
            first.strand == '+' && strand == '-');
  }

  ////////////////////////////////////////////////////////////////////////
  /////  Functions below test the type of site. These are CpG, CHH, and
  /////  CHG divided into two kinds: CCG and CXG, the former including a
  /////  CpG within. Also included is a function that tests if a site
  /////  has a mutation.
  ////////////////////////////////////////////////////////////////////////
  bool is_cpg() const {
    return context.length() >= 3 &&
      (context[0] == 'C' && context[1] == 'p' && context[2] == 'G');
  }
  bool is_chh() const {
    return context.length() >= 3 &&
      (context[0] == 'C' && context[1] == 'H' && context[2] == 'H');
  }
  bool is_ccg() const {
    return context.length() >= 3 &&
      (context[0] == 'C' && context[1] == 'C' && context[2] == 'G');
  }
  bool is_cxg() const {
    return context.length() >= 3 &&
      (context[0] == 'C' && context[1] == 'X' && context[2] == 'G');
  }
  bool is_mutated() const {
    return context.length() == 4 && context[3] == 'x';
  }

  void set_mutated() {
    if (!is_mutated())
      context += 'x';
  }
  void set_unmutated() {
    if (is_mutated())
      context.resize(context.length() - 1);
  }

  std::string tostring() const;
};

template <class T> T &
operator>>(T &in, MSite &s) {
  std::string line;
  if (getline(in, line))
    s = MSite(line);
  return in;
}

template <class T> T &
operator<<(T &out, const MSite &s) {
  out << s.tostring(); // seems to be an issue returning this directly
  return out;
}

size_t
distance(const MSite &a, const MSite &b);

// find the byte offset within the given file of the first site in the
// file (for the specified stream) that does not precede the specified
// position given by the (chrom, start_pos) pair.
void
find_offset_for_msite(const std::string &chrom,
                      const size_t start_pos,
                      std::ifstream &site_in);

<<<<<<< HEAD
// ADS: using the functions below for now for static polymorphism
// because I don't want to have insertion and extraction operators
// hanging around for MSite with bamxx::bam_bgzf. The reason is that
// if we are going to use them, we need to be aware of which functions
// we are calling, and not just do it unconsciously.

#include <bamxx.hpp>
#include <sstream>

inline bamxx::bam_bgzf &
write_site(bamxx::bam_bgzf &f, const MSite &s) {
  // ADS: to slow??
  std::ostringstream oss;
  oss << s.tostring() << '\n';
  f.write(oss.str().c_str(), oss.str().size());
  return f;
}

inline std::ostream &
write_site(std::ostream &out, const MSite &s) {
  return out << s << '\n';
}

inline bamxx::bam_bgzf &
read_site(bamxx::bam_bgzf &f, MSite &s) {
  std::string line;
  if (f.getline(line))
    s = MSite(line);
  return f;
}
=======

bool
is_msite_file(const std::string &file);

>>>>>>> 0e4b9e37

#endif<|MERGE_RESOLUTION|>--- conflicted
+++ resolved
@@ -138,7 +138,6 @@
                       const size_t start_pos,
                       std::ifstream &site_in);
 
-<<<<<<< HEAD
 // ADS: using the functions below for now for static polymorphism
 // because I don't want to have insertion and extraction operators
 // hanging around for MSite with bamxx::bam_bgzf. The reason is that
@@ -169,11 +168,8 @@
     s = MSite(line);
   return f;
 }
-=======
 
 bool
 is_msite_file(const std::string &file);
 
->>>>>>> 0e4b9e37
-
 #endif